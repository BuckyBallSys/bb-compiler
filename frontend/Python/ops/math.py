--- conflicted
+++ resolved
@@ -33,8 +33,5 @@
 
 ops_registry = {
     "ErfOp": erf_op,
-<<<<<<< HEAD
-=======
     "SqrtOp": sqrt_op,
->>>>>>> d34f521b
 }