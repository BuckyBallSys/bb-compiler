--- conflicted
+++ resolved
@@ -33,14 +33,6 @@
 $ python3 pytorch-conv2d.py
 ```
 
-<<<<<<< HEAD
-- ONNX Runtime
-
-```
-$ cd buddy-mlir/examples/conv-opt/comparison/
-$ python3 gen-conv-models.py
-$ python3 onnxruntime-conv2d.py
-=======
 - TVM
 > **_NOTE:_**  In order to run tvm-conv2d.py, one has to manually build tvm with their system. For building reference please check TVM official installation guide: https://tvm.apache.org/docs/install/from_source.html.
 
@@ -49,7 +41,14 @@
 $ python3 tvm-conv2d.py --size 3 --target 'llvm -mcpu=skylake-avx512'
 $ # n kernel size, default 3, alternative options: 3, 5, 7, 9 
 $ # target, default 'llvm -mcpu=skylake-avx512', alternative options: 'cuda'
->>>>>>> 41b7fdd5
+```
+
+- ONNX Runtime
+
+```
+$ cd buddy-mlir/examples/conv-opt/comparison/
+$ python3 gen-conv-models.py
+$ python3 onnxruntime-conv2d.py
 ```
 
 ## Difference and Performance Comparison
